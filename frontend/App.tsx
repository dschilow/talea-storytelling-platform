import React from 'react';
import { BrowserRouter as Router, Routes, Route } from 'react-router-dom';
import { Provider } from 'react-redux';
import { ClerkProvider } from '@clerk/clerk-react';
import { Toaster } from 'sonner';
import { store } from './store/store';

import HomeScreen from './screens/Home/HomeScreen';
import AvatarWizardScreen from './screens/Avatar/AvatarWizardScreen';
import EditAvatarScreen from './screens/Avatar/EditAvatarScreen';
import AvatarsScreen from './screens/Avatar/AvatarsScreen';
import AvatarDetailScreen from './screens/Avatar/AvatarDetailScreen';
import StoryWizardScreen from './screens/Story/StoryWizardScreen';
import ModernStoryWizard from './screens/Story/ModernStoryWizard';
import StoryReaderScreen from './screens/Story/StoryReaderScreen';
import StoryScrollReaderScreen from './screens/Story/StoryScrollReaderScreen';
import CinematicStoryViewer from './screens/Story/CinematicStoryViewer';
import CinematicDokuViewer from './screens/Doku/CinematicDokuViewer';

import StoriesScreen from './screens/Story/StoriesScreen';
import FairyTaleSelectionScreen from './screens/Story/FairyTaleSelectionScreen';
import CharacterMappingScreen from './screens/Story/CharacterMappingScreen';
import LogViewerScreen from './screens/Logs/LogViewerScreen';
import AppLayout from './components/layout/AppLayout';
import TaviButton from './components/common/TaviButton';
import { colors } from './utils/constants/colors';
import AuthScreen from './screens/Auth/AuthScreen';
import AdminDashboard from './screens/Admin/AdminDashboard';
import { clerkPublishableKey } from './config';
import DokuWizardScreen from './screens/Doku/DokuWizardScreen';
import DokuReaderScreen from './screens/Doku/DokuReaderScreen';
import DokuScrollReaderScreen from './screens/Doku/DokuScrollReaderScreen';
import DokusScreen from './screens/Doku/DokusScreen';
import CharacterPoolScreen from './screens/CharacterPool/CharacterPoolScreen';
import FairyTalesScreen from './screens/FairyTales/FairyTalesScreen';
import SettingsScreen from './screens/Settings/SettingsScreen';
<<<<<<< HEAD
=======
import { ThemeProvider } from './contexts/ThemeContext';
>>>>>>> fd644b2d

const AppContent = () => (
  <Router>
    <div style={{ minHeight: '100vh', background: colors.gradients.background }}>
      <Routes>
        <Route element={<AppLayout />}>
          <Route path="/" element={<HomeScreen />} />
          <Route path="/avatar" element={<AvatarsScreen />} />
          <Route path="/avatar/create" element={<AvatarWizardScreen />} />
          <Route path="/avatar/:avatarId" element={<AvatarDetailScreen />} />
          <Route path="/avatar/edit/:avatarId" element={<EditAvatarScreen />} />
          <Route path="/story" element={<ModernStoryWizard />} />
          <Route path="/story/wizard-old" element={<StoryWizardScreen />} />
          <Route path="/story/fairytale-selection" element={<FairyTaleSelectionScreen />} />
          <Route path="/story/fairytale/:taleId/map-characters" element={<CharacterMappingScreen />} />
          <Route path="/story-reader/:storyId" element={<CinematicStoryViewer />} />
          <Route path="/story-reader-scroll/:storyId" element={<StoryScrollReaderScreen />} />
          <Route path="/story-reader-old/:storyId" element={<StoryReaderScreen />} />
          <Route path="/stories" element={<StoriesScreen />} />
          <Route path="/community" element={<HomeScreen />} />
          <Route path="/logs" element={<LogViewerScreen />} />
          <Route path="/doku" element={<DokusScreen />} />
          <Route path="/characters" element={<CharacterPoolScreen />} />
          <Route path="/fairytales" element={<FairyTalesScreen />} />
          <Route path="/doku/create" element={<DokuWizardScreen />} />
          <Route path="/doku-reader/:dokuId" element={<CinematicDokuViewer />} />
          <Route path="/doku-reader-old/:dokuId" element={<DokuReaderScreen />} />
          <Route path="/settings" element={<SettingsScreen />} />
          <Route path="/auth" element={<AuthScreen />} />
          <Route path="/settings" element={<SettingsScreen />} />
          <Route path="/_admin" element={<AdminDashboard />} />
        </Route>
      </Routes>
      <TaviButton />
      <Toaster
        position="top-right"
        richColors
        closeButton
        toastOptions={{
          style: {
            background: colors.glass.backgroundAlt,
            backdropFilter: 'blur(20px)',
            border: `2px solid ${colors.border.light}`,
            borderRadius: '16px',
            color: colors.text.primary,
          },
        }}
      />
    </div>
  </Router>
);

const MissingKeyScreen = () => (
  <div style={{
    display: 'flex',
    alignItems: 'center',
    justifyContent: 'center',
    height: '100vh',
    background: colors.gradients.background,
    padding: '2rem',
    textAlign: 'center',
    fontFamily: '"Nunito", system-ui, sans-serif',
  }}>
    <div style={{
      maxWidth: '600px',
      padding: '2.5rem',
      borderRadius: '24px',
      background: colors.glass.backgroundAlt,
      border: `2px solid ${colors.border.light}`,
      boxShadow: '0 20px 60px rgba(169, 137, 242, 0.2)',
    }}>
      <div style={{ fontSize: '64px', marginBottom: '1.5rem' }}>🔐</div>
      <h1 style={{
        fontSize: '28px',
        fontWeight: '700',
        color: colors.text.primary,
        marginBottom: '1rem',
        fontFamily: '"Fredoka", "Nunito", system-ui, sans-serif',
      }}>
        Clerk Publishable Key fehlt
      </h1>
      <p style={{ color: colors.text.secondary, marginBottom: '1.5rem', fontSize: '16px' }}>
        Um die Authentifizierung zu nutzen, benötigst du einen Clerk Publishable Key.
      </p>
      <p style={{ color: colors.text.secondary, fontSize: '15px' }}>
        Bitte öffne die Datei <code style={{
          background: colors.lavender[100],
          padding: '0.3rem 0.6rem',
          borderRadius: '8px',
          color: colors.lavender[700],
          fontFamily: 'monospace',
        }}>frontend/config.ts</code> und setze den Wert von <code style={{
          background: colors.lavender[100],
          padding: '0.3rem 0.6rem',
          borderRadius: '8px',
          color: colors.lavender[700],
          fontFamily: 'monospace',
        }}>clerkPublishableKey</code>.
      </p>
      <p style={{ color: colors.text.secondary, marginTop: '1.5rem', fontSize: '14px' }}>
        Du erhältst deinen Key im <a
          href="https://dashboard.clerk.com"
          target="_blank"
          rel="noopener noreferrer"
          style={{
            color: colors.lavender[600],
            textDecoration: 'none',
            fontWeight: '600',
          }}
        >Clerk Dashboard</a>.
      </p>
    </div>
  </div>
);

export default function App() {
  if (!clerkPublishableKey) {
    return <MissingKeyScreen />;
  }

  return (
    <Provider store={store}>
      <ClerkProvider publishableKey={clerkPublishableKey}>
        <ThemeProvider>
          <AppContent />
        </ThemeProvider>
      </ClerkProvider>
    </Provider>
  );
}<|MERGE_RESOLUTION|>--- conflicted
+++ resolved
@@ -34,10 +34,7 @@
 import CharacterPoolScreen from './screens/CharacterPool/CharacterPoolScreen';
 import FairyTalesScreen from './screens/FairyTales/FairyTalesScreen';
 import SettingsScreen from './screens/Settings/SettingsScreen';
-<<<<<<< HEAD
-=======
 import { ThemeProvider } from './contexts/ThemeContext';
->>>>>>> fd644b2d
 
 const AppContent = () => (
   <Router>
@@ -65,7 +62,6 @@
           <Route path="/doku/create" element={<DokuWizardScreen />} />
           <Route path="/doku-reader/:dokuId" element={<CinematicDokuViewer />} />
           <Route path="/doku-reader-old/:dokuId" element={<DokuReaderScreen />} />
-          <Route path="/settings" element={<SettingsScreen />} />
           <Route path="/auth" element={<AuthScreen />} />
           <Route path="/settings" element={<SettingsScreen />} />
           <Route path="/_admin" element={<AdminDashboard />} />
